--- conflicted
+++ resolved
@@ -20,34 +20,28 @@
 	"net/url"
 	"strconv"
 
-	types "github.com/edgexfoundry/edgex-go/internal/core/metadata/errors"
 	"github.com/edgexfoundry/edgex-go/internal/pkg/db"
-
 	"github.com/edgexfoundry/edgex-go/pkg/models"
 	"github.com/gorilla/mux"
-<<<<<<< HEAD
-=======
 	"github.com/globalsign/mgo/bson"
->>>>>>> ba2d1ff8
 )
 
 func restGetAllAddressables(w http.ResponseWriter, _ *http.Request) {
-	results, err := getAllAddressables()
-	if err != nil {
-		switch err.(type) {
-		case types.ErrLimitExceeded:
-			http.Error(w, err.Error(), http.StatusRequestEntityTooLarge)
-		default:
-			http.Error(w, err.Error(), http.StatusInternalServerError)
-		}
-		return
-	}
-	w.Header().Set("Content-Type", "application/json")
-	err = json.NewEncoder(w).Encode(&results)
-	if err != nil {
-		http.Error(w, err.Error(), http.StatusInternalServerError)
-		return
-	}
+	results := make([]models.Addressable, 0)
+	err := dbClient.GetAddressables(&results)
+	if err != nil {
+		LoggingClient.Error(err.Error(), "")
+		http.Error(w, err.Error(), http.StatusInternalServerError)
+		return
+	}
+	if len(results) > Configuration.Service.ReadMaxLimit {
+		err = errors.New("Max limit exceeded")
+		LoggingClient.Error(err.Error(), "")
+		http.Error(w, err.Error(), http.StatusRequestEntityTooLarge)
+		return
+	}
+	w.Header().Set("Content-Type", "application/json")
+	json.NewEncoder(w).Encode(&results)
 }
 
 // Add a new addressable
@@ -57,29 +51,31 @@
 	var a models.Addressable
 	err := json.NewDecoder(r.Body).Decode(&a)
 	if err != nil {
-		LoggingClient.Error(err.Error())
-		http.Error(w, err.Error(), http.StatusBadRequest)
-		return
-	}
-
-	id, err := addAddressable(a)
-	if err != nil {
-		switch err.(type) {
-		case types.ErrDuplicateAddressableName:
-			http.Error(w, err.Error(), http.StatusConflict)
-		case types.ErrEmptyAddressableName:
+		LoggingClient.Error(err.Error(), "")
+		http.Error(w, err.Error(), http.StatusBadRequest)
+		return
+	} else {
+		if len(a.Name) == 0 {
+			err = errors.New("name is required for addressable")
+			LoggingClient.Error(err.Error(), "")
 			http.Error(w, err.Error(), http.StatusBadRequest)
-		default:
+			return
+		}
+	}
+	var id bson.ObjectId
+	id, err = dbClient.AddAddressable(&a)
+	if err != nil {
+		if err == db.ErrNotUnique {
+			http.Error(w, "Duplicate name for addressable", http.StatusConflict)
+		} else {
 			http.Error(w, err.Error(), http.StatusInternalServerError)
 		}
-		return
-	}
+		LoggingClient.Error(err.Error(), "")
+		return
+	}
+
 	w.WriteHeader(http.StatusOK)
-	_, err = w.Write([]byte(id))
-	if err != nil {
-		LoggingClient.Error(err.Error())
-		return
-	}
+	w.Write([]byte(id.Hex()))
 }
 
 // Update addressable by ID or name (ID used first)
@@ -88,30 +84,57 @@
 	defer r.Body.Close()
 	var ra models.Addressable
 	if err := json.NewDecoder(r.Body).Decode(&ra); err != nil {
-		LoggingClient.Error(err.Error())
-		http.Error(w, err.Error(), http.StatusBadRequest)
-		return
-	}
-
-	if err := updateAddressable(ra); err != nil {
-		switch err.(type) {
-		case types.ErrAddressableNotFound:
-			http.Error(w, err.Error(), http.StatusNotFound)
-		case types.ErrAddressableInUse:
+		LoggingClient.Error(err.Error(), "")
+		http.Error(w, err.Error(), http.StatusBadRequest)
+		return
+	}
+
+	// Check if the addressable exists
+	var res models.Addressable
+	err := dbClient.GetAddressableById(&res, ra.Id.Hex())
+	if err != nil {
+		if ra.Id == "" {
+			err = dbClient.GetAddressableByName(&res, ra.Name)
+		}
+		if err != nil {
+			if err == db.ErrNotFound {
+				http.Error(w, err.Error(), http.StatusNotFound)
+			} else {
+				http.Error(w, err.Error(), http.StatusInternalServerError)
+			}
+			LoggingClient.Error(err.Error(), "")
+			return
+		}
+	}
+
+	// If the name is changed, check if the addressable is still in use
+	if ra.Name != "" && ra.Name != res.Name {
+		isStillInUse, err := isAddressableStillInUse(res)
+		if err != nil {
+			LoggingClient.Error(err.Error(), "")
+			http.Error(w, err.Error(), http.StatusInternalServerError)
+			return
+		}
+		if isStillInUse {
+			err = errors.New("Data integrity issue: Addressable is still in use")
+			LoggingClient.Error(err.Error(), "")
 			http.Error(w, err.Error(), http.StatusConflict)
-		default:
-			http.Error(w, err.Error(), http.StatusInternalServerError)
-		}
-		LoggingClient.Error(err.Error())
-		return
-	}
+			return
+		}
+	}
+
+	if err := dbClient.UpdateAddressable(&ra, &res); err != nil {
+		LoggingClient.Error(err.Error(), "")
+		http.Error(w, err.Error(), http.StatusInternalServerError)
+		return
+	}
+
+	// Notify Associates
+	notifyAddressableAssociates(res, http.MethodPut)
 
 	w.Header().Set("Content-Type", "application/json")
 	w.WriteHeader(http.StatusOK)
-	if _, err := w.Write([]byte("true")); err != nil {
-		LoggingClient.Error(err.Error())
-		return
-	}
+	w.Write([]byte("true"))
 }
 
 func restGetAddressableById(w http.ResponseWriter, r *http.Request) {
