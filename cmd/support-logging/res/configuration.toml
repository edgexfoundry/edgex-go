--- conflicted
+++ resolved
@@ -31,11 +31,6 @@
   Timeout = 5000
   Type = 'mongodb'
 
-<<<<<<< HEAD
-[Startup]
-Duration = 30
-Interval = 1
-=======
 [SecretStore]
 Host = 'localhost'
 Port = 8200
@@ -44,4 +39,7 @@
   [SecretStore.Authentication]
   AuthType = 'X-Vault-Token'
   AuthToken = 'edgex'
->>>>>>> 76aa1b50
+
+[Startup]
+Duration = 30
+Interval = 1