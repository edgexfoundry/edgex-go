/*******************************************************************************
 * Copyright 2017 Dell Inc.
 *
 * Licensed under the Apache License, Version 2.0 (the "License"); you may not use this file except
 * in compliance with the License. You may obtain a copy of the License at
 *
 * http://www.apache.org/licenses/LICENSE-2.0
 *
 * Unless required by applicable law or agreed to in writing, software distributed under the License
 * is distributed on an "AS IS" BASIS, WITHOUT WARRANTIES OR CONDITIONS OF ANY KIND, either express
 * or implied. See the License for the specific language governing permissions and limitations under
 * the License.
 *******************************************************************************/
package data

import (
	"encoding/json"
	"fmt"
	"net/http"
	"net/url"
	"strconv"
	"time"

	"github.com/edgexfoundry/edgex-go/core/clients/types"
	"github.com/edgexfoundry/edgex-go/core/data/clients"
	"github.com/edgexfoundry/edgex-go/core/domain/models"
	"github.com/gorilla/mux"
)

// Check metadata if the device exists
func checkDevice(device string, w http.ResponseWriter) bool {
	if configuration.MetaDataCheck {
		_, err := mdc.CheckForDevice(device)
		if err != nil {
			loggingClient.Error(fmt.Sprintf("error checking device %s %v", device, err))
			switch err := err.(type) {
			case types.ErrNotFound:
				http.Error(w, err.Error(), http.StatusNotFound)
				return false
			default: //return an error on everything else.
				http.Error(w, err.Error(), http.StatusServiceUnavailable)
				return false
			}
		}
	}

	return true
}

// Put event on the message queue to be processed by the rules engine
func putEventOnQueue(e models.Event) {
	loggingClient.Info("Putting event on message queue", "")
	//	Have multiple implementations (start with ZeroMQ)
	err := ep.SendEventMessage(e)
	if err != nil {
		loggingClient.Error("Unable to send message for event: " + e.String())
	}
}

// Update when the device was last reported connected
func updateDeviceLastReportedConnected(device string) {
	// Config set to skip update last reported
	if !configuration.DeviceUpdateLastConnected {
		loggingClient.Debug("Skipping update of device connected/reported times for:  " + device)
		return
	}

	d, err := mdc.CheckForDevice(device)
	if err != nil {
		loggingClient.Error("Error getting device " + device + ": " + err.Error())
		return
	}

	// Couldn't find device
	if len(d.Name) == 0 {
		loggingClient.Error("Error updating device connected/reported times.  Unknown device with identifier of:  " + device)
		return
	}

	t := time.Now().UnixNano() / int64(time.Millisecond)
	// Found device, now update lastReported
	err = mdc.UpdateLastConnectedByName(d.Name, t)
	if err != nil {
		loggingClient.Error("Problems updating last connected value for device: " + d.Name)
		return
	}
	err = mdc.UpdateLastReportedByName(d.Name, t)
	if err != nil {
		loggingClient.Error("Problems updating last reported value for device: " + d.Name)
	}
	return
}

// Update when the device service was last reported connected
func updateDeviceServiceLastReportedConnected(device string) {
	if !configuration.ServiceUpdateLastConnected {
		loggingClient.Debug("Skipping update of device service connected/reported times for:  " + device)
		return
	}

	t := time.Now().UnixNano() / int64(time.Millisecond)

	// Get the device
	d, err := mdc.CheckForDevice(device)
	if err != nil {
		loggingClient.Error("Error getting device " + device + ": " + err.Error())
		return
	}

	// Couldn't find device
	if len(d.Name) == 0 {
		loggingClient.Error("Error updating device connected/reported times.  Unknown device with identifier of:  " + device)
		return
	}

	// Get the device service
	s := d.Service
	if &s == nil {
		loggingClient.Error("Error updating device service connected/reported times.  Unknown device service in device:  " + d.Name)
		return
	}

	msc.UpdateLastConnected(s.Service.Id.Hex(), t)
	msc.UpdateLastReported(s.Service.Id.Hex(), t)
}

// Update the event to be pushed by setting the pushed timestamp to the current time.
func markPushed(e models.Event) error {
	e.Pushed = time.Now().UnixNano() / int64(time.Millisecond)
	for _, reading := range e.Readings {
		reading.Pushed = e.Pushed
		if err := dbc.UpdateReading(reading); err != nil {
			return err
		}
	}

	if err := dbc.UpdateEvent(e); err != nil {
		return err
	}

	return nil
}

// Delete the event and readings
func deleteEvent(e models.Event) error {
	for _, reading := range e.Readings {
		if err := dbc.DeleteReadingById(reading.Id.Hex()); err != nil {
			return err
		}
	}
	if err := dbc.DeleteEventById(e.ID.Hex()); err != nil {
		return err
	}

	return nil
}

// Undocumented feature to remove all readings and events from the database
// This should primarily be used for debugging purposes
func scrubAllHandler(w http.ResponseWriter, r *http.Request) {
	defer r.Body.Close()

	switch r.Method {
	case http.MethodDelete:
		loggingClient.Info("Deleting all events from database")

		err := dbc.ScrubAllEvents()
		if err != nil {
			http.Error(w, err.Error(), http.StatusServiceUnavailable)
			loggingClient.Error("Error scrubbing all events/readings: " + err.Error())
			return
		}

		encode(true, w)
	}
}

/*
Handler for the event API
Status code 404 - event not found
Status code 413 - number of events exceeds limit
Status code 503 - unanticipated issues
api/v1/event
*/
func eventHandler(w http.ResponseWriter, r *http.Request) {
	if r.Body != nil {
		defer r.Body.Close()
	}

	switch r.Method {
	// Get all events
	case http.MethodGet:
		events, err := dbc.Events()
		if err != nil {
			loggingClient.Error(err.Error())
			http.Error(w, err.Error(), http.StatusServiceUnavailable)
			return
		}

		// Check max limit
		if len(events) > configuration.ReadMaxLimit {
			http.Error(w, maxExceededString, http.StatusRequestEntityTooLarge)
			loggingClient.Error(maxExceededString)
			return
		}

		encode(events, w)
		break
	// Post a new event
	case http.MethodPost:
		var e models.Event
		dec := json.NewDecoder(r.Body)
		err := dec.Decode(&e)

		// Problem Decoding Event
		if err != nil {
			http.Error(w, err.Error(), http.StatusServiceUnavailable)
			loggingClient.Error("Error decoding event: " + err.Error())
			return
		}

		loggingClient.Info("Posting Event: " + e.String())

		// Check device
		if checkDevice(e.Device, w) == false {
			return
		}

		if configuration.ValidateCheck {
			loggingClient.Debug("Validation enabled, parsing events")
			for reading := range e.Readings {
				// Check value descriptor
				vd, err := dbc.ValueDescriptorByName(e.Readings[reading].Name)
				if err != nil {
					if err == clients.ErrNotFound {
						http.Error(w, "Value descriptor for a reading not found", http.StatusNotFound)
					} else {
						http.Error(w, err.Error(), http.StatusServiceUnavailable)
					}
					loggingClient.Error(err.Error())
					return
				}

				valid, err := isValidValueDescriptor(vd, e.Readings[reading])
				if !valid {
					http.Error(w, "Validation failed", http.StatusConflict)
					loggingClient.Error("Validation failed")
					return
				}
			}
		}

		// Add the event and readings to the database
		if configuration.PersistData {
			id, err := dbc.AddEvent(&e)
			if err != nil {
				http.Error(w, err.Error(), http.StatusServiceUnavailable)
				loggingClient.Error(err.Error())
				return
			}

			w.WriteHeader(http.StatusOK)
			w.Write([]byte(id.Hex()))
		} else {
			encode("unsaved", w)
		}

		putEventOnQueue(e)                                 // Push the aux struct to export service (It has the actual readings)
		updateDeviceLastReportedConnected(e.Device)        // update last reported connected (device)
		updateDeviceServiceLastReportedConnected(e.Device) // update last reported connected (device service)

		break
	// Do not update the readings
	case http.MethodPut:
		var from models.Event
		dec := json.NewDecoder(r.Body)
		err := dec.Decode(&from)

		// Problem decoding event
		if err != nil {
			http.Error(w, err.Error(), http.StatusServiceUnavailable)
			loggingClient.Error("Error decoding the event: " + err.Error())
			return
		}

		// Check if the event exists
		to, err := dbc.EventById(from.ID.Hex())
		if err != nil {
			if err == clients.ErrNotFound {
				http.Error(w, "Event not found", http.StatusNotFound)
			} else {
				http.Error(w, err.Error(), http.StatusServiceUnavailable)
			}
			loggingClient.Error(err.Error())
			return
		}

		loggingClient.Info("Updating event: " + from.ID.Hex())

		// Update the fields
		if len(from.Device) > 0 {
			// Check device
			if checkDevice(from.Device, w) == false {
				return
			}

			// Set the device name on the event
			to.Device = from.Device
		}
		if from.Pushed != 0 {
			to.Pushed = from.Pushed
		}
		if from.Origin != 0 {
			to.Origin = from.Origin
		}

		// Update
		if err = dbc.UpdateEvent(to); err != nil {
			http.Error(w, err.Error(), http.StatusServiceUnavailable)
			loggingClient.Error(err.Error())
			return
		}
		w.Header().Set("Content-Type", "application/json")
		w.WriteHeader(http.StatusOK)
		w.Write([]byte("true"))
	}
}

//GET
//Return the event specified by the event ID
///api/v1/event/{id}
//id - ID of the event to return
func getEventByIdHandler(w http.ResponseWriter, r *http.Request) {
	if r.Body != nil {
		defer r.Body.Close()
	}

	switch r.Method {
	case http.MethodGet:
		// URL parameters
		vars := mux.Vars(r)
		id := vars["id"]

		// Get the event
		e, err := dbc.EventById(id)
		if err != nil {
			if err == clients.ErrNotFound {
				http.Error(w, "Event not found", http.StatusNotFound)
			} else {
				http.Error(w, err.Error(), http.StatusServiceUnavailable)
			}
			loggingClient.Error(err.Error())
			return
		}

		// Return the result
		encode(e, w)
	}
}

/*
Return number of events in Core Data
/api/v1/event/count
*/
func eventCountHandler(w http.ResponseWriter, r *http.Request) {
	defer r.Body.Close()

	switch r.Method {
	case http.MethodGet:
		count, err := dbc.EventCount()
		if err != nil {
			http.Error(w, err.Error(), http.StatusServiceUnavailable)
			loggingClient.Error(err.Error(), "")
			return
		}

		// Return result
		w.WriteHeader(http.StatusOK)
		_, err = w.Write([]byte(strconv.Itoa(count)))
		if err != nil {
			loggingClient.Error(err.Error(), "")
		}
	}
}

/*
Return number of events for a given device in Core Data
deviceID - ID of the device to get count for
/api/v1/event/count/{deviceId}
*/
func eventCountByDeviceIdHandler(w http.ResponseWriter, r *http.Request) {
	defer r.Body.Close()

	vars := mux.Vars(r)
	id, err := url.QueryUnescape(vars["deviceId"])
	if err != nil {
		http.Error(w, err.Error(), http.StatusServiceUnavailable)
		loggingClient.Error("Problem unescaping URL: " + err.Error())
		return
	}

	switch r.Method {
	case http.MethodGet:
		// Check device
		if checkDevice(id, w) == false {
			return
		}

		count, err := dbc.EventCountByDeviceId(id)
		if err != nil {
			http.Error(w, err.Error(), http.StatusServiceUnavailable)
			loggingClient.Error(err.Error())
			return
		}

		// Return result
		w.WriteHeader(http.StatusOK)
		w.Write([]byte(strconv.Itoa(count)))
		break
	}
}

/*
DELETE, PUT
Handle events specified by an ID
/api/v1/event/id/{id}
404 - ID not found
*/
func eventIdHandler(w http.ResponseWriter, r *http.Request) {
	defer r.Body.Close()

	vars := mux.Vars(r)
	id := vars["id"]

	switch r.Method {
	// Set the 'pushed' timestamp for the event to the current time - event is going to another (not fuse) service
	case http.MethodPut:
		// Check if the event exists
		e, err := dbc.EventById(id)
		if err != nil {
			if err == clients.ErrNotFound {
				http.Error(w, "Event not found", http.StatusNotFound)
			} else {
				http.Error(w, err.Error(), http.StatusServiceUnavailable)
			}
			loggingClient.Error(err.Error())
			return
		}

		loggingClient.Info("Updating event: " + e.ID.Hex())

		if err = markPushed(e); err != nil {
			http.Error(w, err.Error(), http.StatusServiceUnavailable)
			loggingClient.Error(err.Error())
			return
		}
		w.Header().Set("Content-Type", "application/json")
		w.WriteHeader(http.StatusOK)
		w.Write([]byte("true"))
		break
	// Delete the event and all of it's readings
	case http.MethodDelete:
		// Check if the event exists
		e, err := dbc.EventById(id)
		if err != nil {
			if err == clients.ErrNotFound {
				http.Error(w, "Event not found", http.StatusNotFound)
			} else {
				http.Error(w, err.Error(), http.StatusServiceUnavailable)
			}
			loggingClient.Error(err.Error())
			return
		}

		loggingClient.Info("Deleting event: " + e.ID.Hex())

		if err = deleteEvent(e); err != nil {
			http.Error(w, err.Error(), http.StatusServiceUnavailable)
			loggingClient.Error(err.Error())
			return
		}
		w.Header().Set("Content-Type", "application/json")
		w.WriteHeader(http.StatusOK)
		w.Write([]byte("true"))
	}
}

// Get event by device id
// Returns the events for the given device sorted by creation date and limited by 'limit'
// {deviceId} - the device that the events are for
// {limit} - the limit of events
// api/v1/event/device/{deviceId}/{limit}
func getEventByDeviceHandler(w http.ResponseWriter, r *http.Request) {
	defer r.Body.Close()

	vars := mux.Vars(r)
	limit := vars["limit"]
	deviceId, err := url.QueryUnescape(vars["deviceId"])

	// Problems unescaping URL
	if err != nil {
		http.Error(w, err.Error(), http.StatusServiceUnavailable)
		loggingClient.Error("Error unescaping URL: " + err.Error())
		return
	}

	// Convert limit to int
	limitNum, err := strconv.Atoi(limit)
	if err != nil {
		http.Error(w, err.Error(), http.StatusServiceUnavailable)
		loggingClient.Error("Error converting to integer: " + err.Error())
		return
	}

	// Check device
	if checkDevice(deviceId, w) == false {
		return
	}

	switch r.Method {
	case http.MethodGet:
		if limitNum > configuration.ReadMaxLimit {
			http.Error(w, maxExceededString, http.StatusRequestEntityTooLarge)
			loggingClient.Error(maxExceededString)
			return
		}

		eventList, err := dbc.EventsForDeviceLimit(deviceId, limitNum)
		if err != nil {
			http.Error(w, err.Error(), http.StatusServiceUnavailable)
			loggingClient.Error(err.Error())
			return
		}

		encode(eventList, w)
	}
}

// Delete all of the events associated with a device
// api/v1/event/device/{deviceId}
// 404 - device ID not found in metadata
// 503 - service unavailable
func deleteByDeviceIdHandler(w http.ResponseWriter, r *http.Request) {
	defer r.Body.Close()

	vars := mux.Vars(r)
	deviceId, err := url.QueryUnescape(vars["deviceId"])
	// Problems unescaping URL
	if err != nil {
		http.Error(w, err.Error(), http.StatusServiceUnavailable)
		loggingClient.Error("Error unescaping the URL: " + err.Error())
		return
	}

	// Check device
	if checkDevice(deviceId, w) == false {
		return
	}

	switch r.Method {
	case http.MethodDelete:
		// Get the events by the device name
		events, err := dbc.EventsForDevice(deviceId)
		if err != nil {
			loggingClient.Error(err.Error())
			http.Error(w, err.Error(), http.StatusServiceUnavailable)
			return
		}

		loggingClient.Info("Deleting the events for device: " + deviceId)

		// Delete the events
		count := len(events)
		for _, event := range events {
			if err = deleteEvent(event); err != nil {
				loggingClient.Error(err.Error())
				http.Error(w, err.Error(), http.StatusServiceUnavailable)
				return
			}
		}
		w.Header().Set("Content-Type", "application/json")
		w.WriteHeader(http.StatusOK)
		w.Write([]byte(strconv.Itoa(count)))
	}
}

// Get events by creation time
// {start} - start time, {end} - end time, {limit} - max number of results
// Sort the events by creation date
// 413 - number of results exceeds limit
// 503 - service unavailable
// api/v1/event/{start}/{end}/{limit}
func eventByCreationTimeHandler(w http.ResponseWriter, r *http.Request) {
	defer r.Body.Close()

	vars := mux.Vars(r)
	start, err := strconv.ParseInt(vars["start"], 10, 64)
	// Problems converting start time
	if err != nil {
		http.Error(w, err.Error(), http.StatusServiceUnavailable)
		loggingClient.Error("Problem converting start time: " + err.Error())
		return
	}

	end, err := strconv.ParseInt(vars["end"], 10, 64)
	// Problems converting end time
	if err != nil {
		http.Error(w, err.Error(), http.StatusServiceUnavailable)
		loggingClient.Error("Problem converting end time: " + err.Error())
		return
	}

	limit, err := strconv.Atoi(vars["limit"])
	// Problems converting limit
	if err != nil {
		http.Error(w, err.Error(), http.StatusServiceUnavailable)
		loggingClient.Error("Problem converting limit: " + strconv.Itoa(limit))
		return
	}

	switch r.Method {
	case http.MethodGet:
		if limit > configuration.ReadMaxLimit {
			http.Error(w, maxExceededString, http.StatusRequestEntityTooLarge)
			loggingClient.Error(maxExceededString)
			return
		}

		e, err := dbc.EventsByCreationTime(start, end, limit)
		if err != nil {
			http.Error(w, err.Error(), http.StatusServiceUnavailable)
			loggingClient.Error(err.Error())
			return
		}

		encode(e, w)
	}
}

// Get the readings for a device and filter them based on the value descriptor
// Only those readings whos name is the value descriptor should get through
// /event/device/{deviceId}/valuedescriptor/{valueDescriptor}/{limit}
// 413 - number exceeds limit
func readingByDeviceFilteredValueDescriptor(w http.ResponseWriter, r *http.Request) {
	defer r.Body.Close()

	vars := mux.Vars(r)
	limit := vars["limit"]

	valueDescriptor, err := url.QueryUnescape(vars["valueDescriptor"])
	// Problems unescaping URL
	if err != nil {
		http.Error(w, err.Error(), http.StatusServiceUnavailable)
		loggingClient.Error("Problem unescaping value descriptor: " + err.Error())
		return
	}

	deviceId, err := url.QueryUnescape(vars["deviceId"])
	// Problems unescaping URL
	if err != nil {
		http.Error(w, err.Error(), http.StatusServiceUnavailable)
		loggingClient.Error("Problem unescaping device ID: " + err.Error())
		return
	}

	limitNum, err := strconv.Atoi(limit)
	// Problem converting the limit
	if err != nil {
		http.Error(w, err.Error(), http.StatusServiceUnavailable)
		loggingClient.Error("Problem converting limit to integer: " + err.Error())
		return
	}
	switch r.Method {
	case http.MethodGet:
		if limitNum > configuration.ReadMaxLimit {
			http.Error(w, maxExceededString, http.StatusRequestEntityTooLarge)
			loggingClient.Error(maxExceededString)
			return
		}

		// Check device
		if checkDevice(deviceId, w) == false {
			return
		}

		// Get all the events for the device
		e, err := dbc.EventsForDevice(deviceId)
		if err != nil {
			loggingClient.Error(err.Error())
			http.Error(w, err.Error(), http.StatusServiceUnavailable)
			return
		}

		// Only pick the readings who match the value descriptor
		readings := []models.Reading{}
		count := 0 // Make sure we stay below the limit
		for _, event := range e {
			if count >= limitNum {
				break
			}
			for _, reading := range event.Readings {
				if count >= limitNum {
					break
				}
				if reading.Name == valueDescriptor {
					readings = append(readings, reading)
					count += 1
				}
			}
		}

		encode(readings, w)
	}
}

// Remove all the old events and associated readings (by age)
// event/removeold/age/{age}
func eventByAgeHandler(w http.ResponseWriter, r *http.Request) {
	defer r.Body.Close()

	vars := mux.Vars(r)
	age, err := strconv.ParseInt(vars["age"], 10, 64)

	// Problem converting age
	if err != nil {
		http.Error(w, err.Error(), http.StatusServiceUnavailable)
		loggingClient.Error("Error converting the age to an integer")
		return
	}

	switch r.Method {
	case http.MethodDelete:
		expireTime := (time.Now().UnixNano() / int64(time.Millisecond)) - age
		loggingClient.Info(fmt.Sprintf("Deleting old events by before time %d", expireTime))

		count, err := dbc.EventsCountOlderThanAge(expireTime)
		if err != nil {
			loggingClient.Error(fmt.Sprintf("Events  counts by age %d failed, error: %s", expireTime, err.Error()))
			http.Error(w, err.Error(), http.StatusServiceUnavailable)
		}

		deleteOldCh <- expireTime

		w.Header().Set("Content-Type", "application/json")
		w.WriteHeader(http.StatusOK)
		w.Write([]byte(strconv.Itoa(count)))
	}
}

func DeleteOldEvents() {
	for {
		expireTime := <- deleteOldCh

		err := dbc.DeleteOldEvents(expireTime)
		if err != nil {
			loggingClient.Error(err.Error())
		}
	}
}

// Scrub all the events that have been pushed
// Also remove the readings associated with the events
// api/v1/event/scrub
func scrubHandler(w http.ResponseWriter, r *http.Request) {
	defer r.Body.Close()

	switch r.Method {
	case http.MethodDelete:
		current := time.Now().UnixNano() / int64(time.Millisecond)
		loggingClient.Info(fmt.Sprintf("Scrubbing events before time: %d", current))

		count, err := dbc.EventsPushedCount(current)
		if err != nil {
			http.Error(w, err.Error(), http.StatusServiceUnavailable)

			return
		}

		scrubPushedCh <- current

		w.Header().Set("Content-Type", "application/json")
		w.WriteHeader(http.StatusOK)
		w.Write([]byte(strconv.Itoa(count)))

	}
}
<<<<<<< HEAD

func DeletePushedEvents() {
	for {
		time := <-scrubPushedCh

=======

func DeletePushedEvents() {
	for {
		time := <-scrubPushedCh

>>>>>>> aaeaf18e
		err := dbc.DeletePushedEvents(time)
		if err != nil {
			loggingClient.Error(err.Error())
		}

		loggingClient.Debug("Delete pushed events successfully")
<<<<<<< HEAD
=======
	}
}
				}
		}()
>>>>>>> aaeaf18e
	}
}<|MERGE_RESOLUTION|>--- conflicted
+++ resolved
@@ -731,7 +731,7 @@
 	switch r.Method {
 	case http.MethodDelete:
 		expireTime := (time.Now().UnixNano() / int64(time.Millisecond)) - age
-		loggingClient.Info(fmt.Sprintf("Deleting old events by before time %d", expireTime))
+		loggingClient.Info(fmt.Sprintf("Deleting old events before time %d", expireTime))
 
 		count, err := dbc.EventsCountOlderThanAge(expireTime)
 		if err != nil {
@@ -784,31 +784,16 @@
 
 	}
 }
-<<<<<<< HEAD
 
 func DeletePushedEvents() {
 	for {
 		time := <-scrubPushedCh
 
-=======
-
-func DeletePushedEvents() {
-	for {
-		time := <-scrubPushedCh
-
->>>>>>> aaeaf18e
 		err := dbc.DeletePushedEvents(time)
 		if err != nil {
 			loggingClient.Error(err.Error())
 		}
 
 		loggingClient.Debug("Delete pushed events successfully")
-<<<<<<< HEAD
-=======
-	}
-}
-				}
-		}()
->>>>>>> aaeaf18e
 	}
 }