--- conflicted
+++ resolved
@@ -46,8 +46,7 @@
 echo "Sleeping before launching remaining services"
 sleep 15
 
-<<<<<<< HEAD
-defaultServices="logging metadata data command export-client export-distro notifications"
+defaultServices="logging metadata data command export-client export-distro notifications scheduler"
 if [[ -z ${EDGEX_SERVICES} ]]; then
   deps=
   services=${defaultServices}
@@ -59,22 +58,4 @@
 for s in ${services}; do
     echo Starting ${s}
     docker-compose -f $COMPOSE_FILE up -d ${deps} $s
-done
-=======
-echo "Starting support-logging"
-docker-compose -f $COMPOSE_FILE up -d logging
-echo "Starting core-metadata"
-docker-compose -f $COMPOSE_FILE up -d metadata
-echo "Starting core-data"
-docker-compose -f $COMPOSE_FILE up -d data
-echo "Starting core-command"
-docker-compose -f $COMPOSE_FILE up -d command
-echo "Starting core-export-client"
-docker-compose -f $COMPOSE_FILE up -d export-client
-echo "Starting core-export-distro"
-docker-compose -f $COMPOSE_FILE up -d export-distro
-echo "Starting support-notifications"
-docker-compose -f $COMPOSE_FILE up -d notifications
-echo "Starting support-scheduler"
-docker-compose -f $COMPOSE_FILE up -d scheduler
->>>>>>> 64879065
+done